<img src="assets/k9s.png" alt="k9s">

# K9s - Kubernetes CLI To Manage Your Clusters In Style!

K9s provides a terminal UI to interact with your Kubernetes clusters.
The aim of this project is to make it easier to navigate, observe and manage
your applications in the wild. K9s continually watches Kubernetes
for changes and offers subsequent commands to interact with your observed resources.

---

[![Go Report Card](https://goreportcard.com/badge/github.com/derailed/k9s?)](https://goreportcard.com/report/github.com/derailed/k9s)
[![golangci badge](https://github.com/golangci/golangci-web/blob/master/src/assets/images/badge_a_plus_flat.svg)](https://golangci.com/r/github.com/derailed/k9s)
[![codebeat badge](https://codebeat.co/badges/89e5a80e-dfe8-4426-acf6-6be781e0a12e)](https://codebeat.co/projects/github-com-derailed-k9s-master)
[![Build Status](https://travis-ci.com/derailed/k9s.svg?branch=master)](https://travis-ci.com/derailed/k9s)
[![Docker Repository on Quay](https://quay.io/repository/derailed/k9s/status "Docker Repository on Quay")](https://quay.io/repository/derailed/k9s)
[![release](https://img.shields.io/github/release-pre/derailed/k9s.svg)](https://github.com/derailed/k9s/releases)
[![License](https://img.shields.io/badge/License-Apache%202.0-blue.svg)](https://github.com/mum4k/termdash/blob/master/LICENSE)
[![Releases](https://img.shields.io/github/downloads/derailed/k9s/total.svg)](https://github.com/derailed/k9s/releases)

---

## Documentation

Please refer to our [K9s documentation](https://k9scli.io) site for installation, usage, customization and tips.

## Slack Channel

Wanna discuss K9s features with your fellow `K9sers` or simply show your support for this tool?

* Channel: [K9ersSlack](https://k9sers.slack.com/)
* Invite: [K9slackers Invite](https://join.slack.com/t/k9sers/shared_invite/enQtOTA5MDEyNzI5MTU0LWQ1ZGI3MzliYzZhZWEyNzYxYzA3NjE0YTk1YmFmNzViZjIyNzhkZGI0MmJjYzhlNjdlMGJhYzE2ZGU1NjkyNTM)

---

## Installation

K9s is available on Linux, macOS and Windows platforms.

* Binaries for Linux, Windows and Mac are available as tarballs in the [release](https://github.com/derailed/k9s/releases) page.

* Via Homebrew for macOS or LinuxBrew for Linux

   ```shell
   brew install k9s
   ```

* Via [MacPorts](https://www.macports.org)

   ```shell
   sudo port install k9s
   ```

* On Arch Linux

  ```shell
  pacman -S k9s
  ```

* On OpenSUSE Linux distribution

  ```shell
  zypper install k9s
  ```

* Via [Scoop](https://scoop.sh) for Windows

  ```shell
  scoop install k9s
  ```

* Via [Chocolatey](https://chocolatey.org/packages/k9s) for Windows

  ```shell
  choco install k9s
  ```

* Via a GO install

  ```shell
  # NOTE: The dev version will be in effect!
  go get -u github.com/derailed/k9s
  ```

---

## Building From Source

 K9s is currently using go v1.14 or above. In order to build K9 from source you must:

 1. Clone the repo
 2. Build and run the executable

      ```shell
      make build && ./execs/k9s
      ```

---

## Running with Docker

### Running the official Docker image

  You can run k9s as a Docker container by mounting your `KUBECONFIG`:

  ```shell
  docker run --rm -it -v $KUBECONFIG:/root/.kube/config quay.io/derailed/k9s
  ```

  For default path it would be:

  ```shell
  docker run --rm -it -v ~/.kube/config:/root/.kube/config quay.io/derailed/k9s
  ```

### Building your own Docker image

  You can build your own Docker image of k9s from the [Dockerfile](Dockerfile) with the following:

  ```shell
  docker build -t k9s-docker:0.1 .
  ```

  You can get the latest stable `kubectl` version and pass it to the `docker build` command with the `--build-arg` option.
  You can use the `--build-arg` option to pass any valid `kubectl` version (like `v1.18.0` or `v1.19.1`).

  ```shell
  KUBECTL_VERSION=$(make kubectl-stable-version 2>/dev/null)
  docker build --build-arg KUBECTL_VERSION=${KUBECTL_VERSION} -t k9s-docker:0.1 .
  ```

  Run your container:

  ```shell
  docker run --rm -it -v ~/.kube/config:/root/.kube/config k9s-docker:0.1
  ```

---

## PreFlight Checks

* K9s uses 256 colors terminal mode. On `Nix system make sure TERM is set accordingly.

    ```shell
    export TERM=xterm-256color
    ```

* In order to issue manifest edit commands make sure your EDITOR env is set.

    ```shell
    # Kubectl edit command will use this env var.
    export EDITOR=my_fav_editor
    # Should your editor deals with streamed vs on disk files differently, also set...
    export K9S_EDITOR=my_fav_editor
    ```

---

## The Command Line

```shell
# List all available CLI options
k9s help
# To get info about K9s runtime (logs, configs, etc..)
k9s info
# To run K9s in a given namespace
k9s -n mycoolns
# Start K9s in an existing KubeConfig context
k9s --context coolCtx
# Start K9s in readonly mode - with all modification commands disabled
k9s --readonly
```

## Logs

Given the nature of the ui k9s does produce logs to a specific location. To view the logs and turn on debug mode, use the following commands:

```shell
k9s info
# Will produces something like this
#  ____  __.________
# |    |/ _/   __   \______
# |      < \____    /  ___/
# |    |  \   /    /\___ \
# |____|__ \ /____//____  >
#         \/            \/
#
# Configuration:   /Users/fernand/.k9s/config.yml
# Logs:            /var/folders/8c/hh6rqbgs5nx_c_8k9_17ghfh0000gn/T/k9s-fernand.log
# Screen Dumps:    /var/folders/8c/hh6rqbgs5nx_c_8k9_17ghfh0000gn/T/k9s-screens-fernand

# To view k9s logs
tail -f /var/folders/8c/hh6rqbgs5nx_c_8k9_17ghfh0000gn/T/k9s-fernand.log

# Start K9s in debug mode
k9s -l debug
```

## Key Bindings

K9s uses aliases to navigate most K8s resources.

| Action                                                         | Command                       | Comment                                                                |
|----------------------------------------------------------------|-------------------------------|------------------------------------------------------------------------|
| Show active keyboard mnemonics and help                        | `?`                           |                                                                        |
| Show all available resource alias                              | `ctrl-a`                      |                                                                        |
| To bail out of K9s                                             | `:q`, `ctrl-c`                |                                                                        |
| View a Kubernetes resource using singular/plural or short-name | `:`po⏎                        | accepts singular, plural, short-name or alias ie pod or pods           |
| View a Kubernetes resource in a given namespace                | `:`alias namespace⏎           |                                                                        |
| Filter out a resource view given a filter                      | `/`filter⏎                    | Regex2 supported ie `fred|blee` to filter resources named fred or blee |
| Inverse regex filer                                            | `/`! filter⏎                  | Keep everything that *doesn't* match. Not implemented for logs.        |
| Filter resource view by labels                                 | `/`-l label-selector⏎         |                                                                        |
| Fuzzy find a resource given a filter                           | `/`-f filter⏎                 |                                                                        |
| Bails out of view/command/filter mode                          | `<esc>`                       |                                                                        |
| Key mapping to describe, view, edit, view logs,...             | `d`,`v`, `e`, `l`,...         |                                                                        |
| To view and switch to another Kubernetes context               | `:`ctx⏎                       |                                                                        |
| To view and switch to another Kubernetes context               | `:`ctx context-name⏎          |                                                                        |
| To view and switch to another Kubernetes namespace             | `:`ns⏎                        |                                                                        |
| To view all saved resources                                    | `:`screendump or sd⏎          |                                                                        |
| To delete a resource (TAB and ENTER to confirm)                | `ctrl-d`                      |                                                                        |
| To kill a resource (no confirmation dialog!)                   | `ctrl-k`                      |                                                                        |
| Launch pulses view                                             | `:`pulses or pu⏎              |                                                                        |
| Launch XRay view                                               | `:`xray RESOURCE [NAMESPACE]⏎ | RESOURCE can be one of po, svc, dp, rs, sts, ds, NAMESPACE is optional |
| Launch Popeye view                                             | `:`popeye or pop⏎             | See https://popeyecli.io                                               |

---

## Screenshots

1. Pods
      <img src="assets/screen_po.png"/>
1. Logs
      <img src="assets/screen_logs.png"/>
1. Deployments
      <img src="assets/screen_dp.png"/>

---

---

## Demo Videos/Recordings

* [K9s v0.21.3](https://youtu.be/wG8KCwDAhnw)
* [K9s v0.19.X](https://youtu.be/kj-WverKZ24)
* [K9s v0.18.0](https://www.youtube.com/watch?v=zMnD5e53yRw)
* [K9s v0.17.0](https://www.youtube.com/watch?v=7S33CNLAofk&feature=youtu.be)
* [K9s Pulses](https://asciinema.org/a/UbXKPal6IWpTaVAjBBFmizcGN)
* [K9s v0.15.1](https://youtu.be/7Fx4XQ2ftpM)
* [K9s v0.13.0](https://www.youtube.com/watch?v=qaeR2iK7U0o&t=15s)
* [K9s v0.9.0](https://www.youtube.com/watch?v=bxKfqumjW4I)
* [K9s v0.7.0 Features](https://youtu.be/83jYehwlql8)
* [K9s v0 Demo](https://youtu.be/k7zseUhaXeU)

---

## K9s Configuration

  K9s keeps its configurations in a .k9s directory in your home directory `$HOME/.k9s/config.yml`.

  > NOTE: This is still in flux and will change while in pre-release stage!

  ```yaml
  # $HOME/.k9s/config.yml
  k9s:
    # Represents ui poll intervals. Default 2secs
    refreshRate: 2
    # Enable mouse support. Default false
    enableMouse: false
    # Set to true to hide K9s header. Default false
    headless: false
    # Set to true to hide K9s footer. Default false
    crumbsless: false
    # Indicates whether modification commands like delete/kill/edit are disabled. Default is false
    readOnly: false
    # Toggles icons display as not all terminal support these chars.
    noIcons: false
    # Logs configuration
    logger:
      # Defines the number of lines to return. Default 100
      tail: 200
      # Defines the total number of log lines to allow in the view. Default 1000
      buffer: 500
<<<<<<< HEAD
      # Represents how far to go back in the log timeline in seconds. Default is 1min
      # Set to -1 to disable filter
      sinceSeconds: 60
=======
      # Represents how far to go back in the log timeline in seconds. Setting to -1 will show all available logs. Default is 5min.
      sinceSeconds: 300
>>>>>>> 7a920a4e
      # Go full screen while displaying logs. Default false
      fullScreenLogs: false
      # Toggles log line wrap. Default false
      textWrap: false
      # Toggles log line timestamp info. Default false
      showTime: false
    # Indicates the current kube context. Defaults to current context
    currentContext: minikube
    # Indicates the current kube cluster. Defaults to current context cluster
    currentCluster: minikube
    # Persists per cluster preferences for favorite namespaces and view.
    clusters:
      coolio:
        namespace:
          active: coolio
          favorites:
          - cassandra
          - default
        view:
          active: po
        featureGates:
          # Toggles NodeShell support. Allow K9s to shell into nodes if needed. Default false.
          nodeShell: false
        # Provide shell pod customization of feature gate is enabled
        shellPod:
          # The shell pod image to use.
          image: killerAdmin
          # The namespace to launch to shell pod into.
          namespace: fred
          # The resource limit to set on the shell pod.
          limits:
            cpu: 100m
            memory: 100Mi
        # The IP Address to use when launching a port-forward.
        portForwardAddress: 1.2.3.4
      kind:
        namespace:
          active: all
          favorites:
          - all
          - kube-system
          - default
        view:
          active: dp
  ```

---

## Node Shell

By enabling the nodeShell feature gate on a given cluster, K9s allows you to shell into your cluster nodes. Once enabled, you will have a new `s` for `shell` menu option while in node view. K9s will launch a pod on the selected node using a special k9s_shell pod. Furthermore, you can refine your shell pod by using a custom docker image preloaded with the shell tools you love. By default k9s uses a BusyBox image, but you can configure it as follows:

```yaml
# $HOME/.k9s/config.yml
k9s:
  clusters:
    # Configures node shell on cluster blee
    blee:
      featureGates:
        # You must enable the nodeShell feature gate to enable shelling into nodes
        nodeShell: true
      # You can also further tune the shell pod specification
      shellPod:
        image: cool_kid_admin:42
        namespace: blee
        limits:
          cpu: 100m
          memory: 100Mi
```

---

## Command Aliases

In K9s, you can define your very own command aliases (shortnames) to access your resources. In your `$HOME/.k9s` define a file called `alias.yml`. A K9s alias defines pairs of alias:gvr. A gvr (Group/Version/Resource) represents a fully qualified Kubernetes resource identifier. Here is an example of an alias file:

```yaml
# $HOME/.k9s/alias.yml
alias:
  pp: v1/pods
  crb: rbac.authorization.k8s.io/v1/clusterrolebindings
```

Using this alias file, you can now type pp/crb to list pods or ClusterRoleBindings respectively.

---

## HotKey Support

Entering the command mode and typing a resource name or alias, could be cumbersome for navigating thru often used resources. We're introducing hotkeys that allows a user to define their own hotkeys to activate their favorite resource views. In order to enable hotkeys please follow these steps:

1. Create a file named `$HOME/.k9s/hotkey.yml`
2. Add the following to your `hotkey.yml`. You can use resource name/short name to specify a command ie same as typing it while in command mode.

      ```yaml
      # $HOME/.k9s/hotkey.yml
      hotKey:
        # Hitting Shift-0 navigates to your pod view
        shift-0:
          shortCut:    Shift-0
          description: Viewing pods
          command:     pods
        # Hitting Shift-1 navigates to your deployments
        shift-1:
          shortCut:    Shift-1
          description: View deployments
          command:     dp
        # Hitting Shift-2 navigates to your xray deployments
        shift-2:
          shortCut:    Shift-2
          description: Xray Deployments
          command:     xray deploy
      ```

 Not feeling so hot? Your custom hotkeys will be listed in the help view `?`. Also your hotkey file will be automatically reloaded so you can readily use your hotkeys as you define them.

 You can choose any keyboard shortcuts that make sense to you, provided they are not part of the standard K9s shortcuts list.

> NOTE: This feature/configuration might change in future releases!

---

## Resource Custom Columns

[SneakCast v0.17.0 on The Beach! - Yup! sound is sucking but what a setting!](https://youtu.be/7S33CNLAofk)

You can change which columns shows up for a given resource via custom views. To surface this feature, you will need to create a new configuration file, namely `$HOME/.k9s/views.yml`. This file leverages GVR (Group/Version/Resource) to configure the associated table view columns. If no GVR is found for a view the default rendering will take over (ie what we have now). Going wide will add all the remaining columns that are available on the given resource after your custom columns. To boot, you can edit your views config file and tune your resources views live!

> NOTE: This is experimental and will most likely change as we iron this out!

Here is a sample views configuration that customize a pods and services views.

```yaml
# $HOME/.k9s/views.yml
k9s:
  views:
    v1/pods:
      columns:
        - AGE
        - NAMESPACE
        - NAME
        - IP
        - NODE
        - STATUS
        - READY
    v1/services:
      columns:
        - AGE
        - NAMESPACE
        - NAME
        - TYPE
        - CLUSTER-IP
```

---

## Plugins

K9s allows you to extend your command line and tooling by defining your very own cluster commands via plugins. K9s will look at `$HOME/.k9s/plugin.yml` to locate all available plugins. A plugin is defined as follows:

* Shortcut option represents the key combination a user would type to activate the plugin
* Confirm option (when enabled) lets you see the command that is going to be executed and gives you an option to confirm or prevent execution
* Description will be printed next to the shortcut in the k9s menu
* Scopes defines a collection of resources names/short-names for the views associated with the plugin. You can specify `all` to provide this shortcut for all views.
* Command represents ad-hoc commands the plugin runs upon activation
* Background specifies whether or not the command runs in the background
* Args specifies the various arguments that should apply to the command above

K9s does provide additional environment variables for you to customize your plugins arguments. Currently, the available environment variables are as follows:

* `$NAMESPACE` -- the selected resource namespace
* `$NAME` -- the selected resource name
* `$CONTAINER` -- the current container if applicable
* `$FILTER` -- the current filter if any
* `$KUBECONFIG` -- the KubeConfig location.
* `$CLUSTER` the active cluster name
* `$CONTEXT` the active context name
* `$USER` the active user
* `$GROUPS` the active groups
* `$POD` while in a container view
* `$COL-<RESOURCE_COLUMN_NAME>` use a given column name for a viewed resource. Must be prefixed by `COL-`!

### Example

This defines a plugin for viewing logs on a selected pod using `ctrl-l` for shortcut.

```yaml
# $HOME/.k9s/plugin.yml
plugin:
  # Defines a plugin to provide a `ctrl-l` shortcut to tail the logs while in pod view.
  fred:
    shortCut: Ctrl-L
    confirm: false
    description: Pod logs
    scopes:
    - pods
    command: kubectl
    background: false
    args:
    - logs
    - -f
    - $NAME
    - -n
    - $NAMESPACE
    - --context
    - $CONTEXT
```

> NOTE: This is an experimental feature! Options and layout may change in future K9s releases as this feature solidifies.

---

## Benchmark Your Applications

K9s integrates [Hey](https://github.com/rakyll/hey) from the brilliant and super talented [Jaana Dogan](https://github.com/rakyll). `Hey` is a CLI tool to benchmark HTTP endpoints similar to AB bench. This preliminary feature currently supports benchmarking port-forwards and services (Read the paint on this is way fresh!).

To setup a port-forward, you will need to navigate to the PodView, select a pod and a container that exposes a given port. Using `SHIFT-F` a dialog comes up to allow you to specify a local port to forward. Once acknowledged, you can navigate to the PortForward view (alias `pf`) listing out your active port-forwards. Selecting a port-forward and using `CTRL-B` will run a benchmark on that HTTP endpoint. To view the results of your benchmark runs, go to the Benchmarks view (alias `be`). You should now be able to select a benchmark and view the run stats details by pressing `<ENTER>`. NOTE: Port-forwards only last for the duration of the K9s session and will be terminated upon exit.

Initially, the benchmarks will run with the following defaults:

* Concurrency Level: 1
* Number of Requests: 200
* HTTP Verb: GET
* Path: /

The PortForward view is backed by a new K9s config file namely: `$HOME/.k9s/bench-<k8s_context>.yml` (note: extension is `yml` and not `yaml`). Each cluster you connect to will have its own bench config file, containing the name of the K8s context for the cluster. Changes to this file should automatically update the PortForward view to indicate how you want to run your benchmarks.

Here is a sample benchmarks.yml configuration. Please keep in mind this file will likely change in subsequent releases!

```yaml
# This file resides in $HOME/.k9s/bench-mycontext.yml
benchmarks:
  # Indicates the default concurrency and number of requests setting if a container or service rule does not match.
  defaults:
    # One concurrent connection
    concurrency: 1
    # Number of requests that will be sent to an endpoint
    requests: 500
  containers:
    # Containers section allows you to configure your http container's endpoints and benchmarking settings.
    # NOTE: the container ID syntax uses namespace/pod-name:container-name
    default/nginx:nginx:
      # Benchmark a container named nginx using POST HTTP verb using http://localhost:port/bozo URL and headers.
      concurrency: 1
      requests: 10000
      http:
        path: /bozo
        method: POST
        body:
          {"fred":"blee"}
        header:
          Accept:
            - text/html
          Content-Type:
            - application/json
  services:
    # Similarly you can Benchmark an HTTP service exposed either via NodePort, LoadBalancer types.
    # Service ID is ns/svc-name
    default/nginx:
      # Set the concurrency level
      concurrency: 5
      # Number of requests to be sent
      requests: 500
      http:
        method: GET
        # This setting will depend on whether service is NodePort or LoadBalancer. NodePort may require vendor port tunneling setting.
        # Set this to a node if NodePort or LB if applicable. IP or dns name.
        host: A.B.C.D
        path: /bumblebeetuna
      auth:
        user: jean-baptiste-emmanuel
        password: Zorg!
```

---

## K9s RBAC FU

On RBAC enabled clusters, you would need to give your users/groups capabilities so that they can use K9s to explore their Kubernetes cluster. K9s needs minimally read privileges at both the cluster and namespace level to display resources and metrics.

These rules below are just suggestions. You will need to customize them based on your environment policies. If you need to edit/delete resources extra Fu will be necessary.

> NOTE! Cluster/Namespace access may change in the future as K9s evolves.
> NOTE! We expect K9s to keep running even in atrophied clusters/namespaces. Please file issues if this is not the case!

### Cluster RBAC scope

```yaml
---
# K9s Reader ClusterRole
kind: ClusterRole
apiVersion: rbac.authorization.k8s.io/v1
metadata:
  name: k9s
rules:
  # Grants RO access to cluster resources node and namespace
  - apiGroups: [""]
    resources: ["nodes", "namespaces"]
    verbs: ["get", "list", "watch"]
  # Grants RO access to RBAC resources
  - apiGroups: ["rbac.authorization.k8s.io"]
    resources: ["clusterroles", "roles", "clusterrolebindings", "rolebindings"]
    verbs: ["get", "list", "watch"]
  # Grants RO access to CRD resources
  - apiGroups: ["apiextensions.k8s.io"]
    resources: ["customresourcedefinitions"]
    verbs: ["get", "list", "watch"]
  # Grants RO access to metric server (if present)
  - apiGroups: ["metrics.k8s.io"]
    resources: ["nodes", "pods"]
    verbs: ["get", "list", "watch"]

---
# Sample K9s user ClusterRoleBinding
apiVersion: rbac.authorization.k8s.io/v1
kind: ClusterRoleBinding
metadata:
  name: k9s
subjects:
  - kind: User
    name: fernand
    apiGroup: rbac.authorization.k8s.io
roleRef:
  kind: ClusterRole
  name: k9s
  apiGroup: rbac.authorization.k8s.io
```

### Namespace RBAC scope

If your users are constrained to certain namespaces, K9s will need to following role to enable read access to namespaced resources.

```yaml
---
# K9s Reader Role (default namespace)
kind: Role
apiVersion: rbac.authorization.k8s.io/v1
metadata:
  name: k9s
  namespace: default
rules:
  # Grants RO access to most namespaced resources
  - apiGroups: ["", "apps", "autoscaling", "batch", "extensions"]
    resources: ["*"]
    verbs: ["get", "list", "watch"]
  # Grants RO access to metric server
  - apiGroups: ["metrics.k8s.io"]
    resources: ["pods", "nodes"]
    verbs:
      - get
      - list
      - watch

---
# Sample K9s user RoleBinding
apiVersion: rbac.authorization.k8s.io/v1
kind: RoleBinding
metadata:
  name: k9s
  namespace: default
subjects:
  - kind: User
    name: fernand
    apiGroup: rbac.authorization.k8s.io
roleRef:
  kind: Role
  name: k9s
  apiGroup: rbac.authorization.k8s.io
```

---

## Skins

Example: Dracula Skin ;)

<img src="assets/skins/dracula.png" alt="Dracula Skin">

You can style K9s based on your own sense of look and style. Skins are YAML files, that enable a user to change the K9s presentation layer. K9s skins are loaded from `$HOME/.k9s/skin.yml`. If a skin file is detected then the skin would be loaded if not the current stock skin remains in effect.

You can also change K9s skins based on the cluster you are connecting too. In this case, you can specify the skin file name as `$HOME/.k9s/mycluster_skin.yml`
Below is a sample skin file, more skins are available in the skins directory in this repo, just simply copy any of these in your user's home dir as `skin.yml`.

Colors can be defined by name or uing an hex representation. Of recent, we've added a color named `default` to indicate a transparent background color to preserve your terminal background color settings if so desired.

> NOTE: This is very much an experimental feature at this time, more will be added/modified if this feature has legs so thread accordingly!


> NOTE: Please see [K9s Skins](https://k9scli.io/topics/skins/) for a list of available colors.


```yaml
# Skin InTheNavy...
k9s:
  # General K9s styles
  body:
    fgColor: dodgerblue
    bgColor: '#ffffff'
    logoColor: '#0000ff'
  # ClusterInfoView styles.
  info:
    fgColor: lightskyblue
    sectionColor: steelblue
  frame:
    # Borders styles.
    border:
      fgColor: dodgerblue
      focusColor: aliceblue
    # MenuView attributes and styles.
    menu:
      fgColor: darkblue
      keyColor: cornflowerblue
      # Used for favorite namespaces
      numKeyColor: cadetblue
    # CrumbView attributes for history navigation.
    crumbs:
      fgColor: white
      bgColor: steelblue
      activeColor: skyblue
    # Resource status and update styles
    status:
      newColor: '#00ff00'
      modifyColor: powderblue
      addColor: lightskyblue
      errorColor: indianred
      highlightcolor: royalblue
      killColor: slategray
      completedColor: gray
    # Border title styles.
    title:
      fgColor: aqua
      bgColor: white
      highlightColor: skyblue
      counterColor: slateblue
      filterColor: slategray
  views:
    # TableView attributes.
    table:
      fgColor: blue
      bgColor: darkblue
      cursorColor: aqua
      # Header row styles.
      header:
        fgColor: white
        bgColor: darkblue
        sorterColor: orange
    # YAML info styles.
    yaml:
      keyColor: steelblue
      colonColor: blue
      valueColor: royalblue
    # Logs styles.
    logs:
      fgColor: white
      bgColor: black
```

---

## Known Issues

This is still work in progress! If something is broken or there's a feature
that you want, please open a PR or file a ticket.

K9s will most likely blow up if...

1. You're running older versions of Kubernetes. K9s works best on Kubernetes latest.
2. You don't have enough RBAC fu to manage your cluster.

---

## ATTA Girls/Boys!

K9s sits on top of many open source projects and libraries. Our *sincere*
appreciations to all the OSS contributors that work nights and weekends
to make this project a reality!

---

## Meet The Core Team!

* [Fernand Galiana](https://github.com/derailed)
  * <img src="assets/mail.png" width="16" height="auto" alt="email"/>  fernand@imhotep.io
  * <img src="assets/twitter.png" width="16" height="auto" alt="twitter"/> [@kitesurfer](https://twitter.com/kitesurfer?lang=en)
We always enjoy hearing from folks who benefit from our work.
---

<img src="assets/imhotep_logo.png" width="32" height="auto" alt="Imhotep"/> &nbsp;© 2020 Imhotep Software LLC. All materials licensed under [Apache v2.0](http://www.apache.org/licenses/LICENSE-2.0)<|MERGE_RESOLUTION|>--- conflicted
+++ resolved
@@ -280,14 +280,8 @@
       tail: 200
       # Defines the total number of log lines to allow in the view. Default 1000
       buffer: 500
-<<<<<<< HEAD
-      # Represents how far to go back in the log timeline in seconds. Default is 1min
-      # Set to -1 to disable filter
-      sinceSeconds: 60
-=======
       # Represents how far to go back in the log timeline in seconds. Setting to -1 will show all available logs. Default is 5min.
       sinceSeconds: 300
->>>>>>> 7a920a4e
       # Go full screen while displaying logs. Default false
       fullScreenLogs: false
       # Toggles log line wrap. Default false
