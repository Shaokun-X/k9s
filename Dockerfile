--- conflicted
+++ resolved
@@ -1,9 +1,5 @@
 # Build...
-<<<<<<< HEAD
 FROM golang:1.15.2-alpine3.12 AS build
-=======
-FROM golang:1.15.1-alpine3.12 AS build
->>>>>>> 3d4726d7
 
 WORKDIR /k9s
 COPY go.mod go.sum main.go Makefile ./
